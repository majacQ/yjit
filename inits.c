/**********************************************************************

  inits.c -

  $Author$
  created at: Tue Dec 28 16:01:58 JST 1993

  Copyright (C) 1993-2007 Yukihiro Matsumoto

**********************************************************************/

#include "internal/inits.h"
#include "ruby.h"
#include "builtin.h"
static void Init_builtin_prelude(void);
#include "prelude.rbinc"

#define CALL(n) {void Init_##n(void); Init_##n();}

void
rb_call_inits(void)
{
    CALL(Thread_Mutex);
#if USE_TRANSIENT_HEAP
    CALL(TransientHeap);
#endif
    CALL(vm_postponed_job);
    CALL(Method);
    CALL(RandomSeedCore);
    CALL(encodings);
    CALL(sym);
    CALL(var_tables);
    CALL(Object);
    CALL(top_self);
    CALL(Encoding);
    CALL(Comparable);
    CALL(Enumerable);
    CALL(String);
    CALL(Exception);
    CALL(eval);
    CALL(jump);
    CALL(Numeric);
    CALL(Bignum);
    CALL(syserr);
    CALL(Array);
    CALL(Hash);
    CALL(Struct);
    CALL(Regexp);
    CALL(pack);
    CALL(transcode);
    CALL(marshal);
    CALL(Range);
    CALL(IO);
    CALL(Dir);
    CALL(Time);
    CALL(Random);
    CALL(signal);
    CALL(load);
    CALL(Proc);
    CALL(Binding);
    CALL(Math);
    CALL(GC);
    CALL(Enumerator);
    CALL(Ractor);
    CALL(VM);
    CALL(ISeq);
    CALL(Thread);
    CALL(Fiber_Scheduler);
    CALL(process);
    CALL(Cont);
    CALL(Rational);
    CALL(Complex);
    CALL(MemoryView);
    CALL(version);
    CALL(vm_trace);
    CALL(vm_stack_canary);
    CALL(ast);
    CALL(gc_stress);

    // enable builtin loading
    CALL(builtin);
}

void
rb_call_builtin_inits(void)
{
#define BUILTIN(n) CALL(builtin_##n)
    BUILTIN(gc);
    BUILTIN(ractor);
    BUILTIN(numeric);
    BUILTIN(io);
    BUILTIN(dir);
    BUILTIN(ast);
    BUILTIN(trace_point);
    BUILTIN(pack);
    BUILTIN(warning);
    BUILTIN(array);
    BUILTIN(kernel);
    BUILTIN(timev);
<<<<<<< HEAD
    BUILTIN(yjit);
=======
    BUILTIN(nilclass);
>>>>>>> 93be7a4c
    Init_builtin_prelude();
}
#undef CALL<|MERGE_RESOLUTION|>--- conflicted
+++ resolved
@@ -97,11 +97,8 @@
     BUILTIN(array);
     BUILTIN(kernel);
     BUILTIN(timev);
-<<<<<<< HEAD
     BUILTIN(yjit);
-=======
     BUILTIN(nilclass);
->>>>>>> 93be7a4c
     Init_builtin_prelude();
 }
 #undef CALL
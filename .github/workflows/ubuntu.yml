name: Ubuntu
on: [push, pull_request]
jobs:
  make:
    strategy:
      matrix:
        test_task: ["check", "test-bundler-parallel", "test-bundled-gems"]
        os:
          - ubuntu-20.04
#         - ubuntu-18.04
        configure: ["", "cppflags=-DRUBY_DEBUG"]
        include:
          - test_task: "test-all TESTS=--repeat-count=2"
            os: ubuntu-20.04
            configure: ""
      fail-fast: false
    env:
      GITPULLOPTIONS: --no-tags origin ${{github.ref}}
      RUBY_DEBUG: ci
    runs-on: ${{ matrix.os }}
    steps:
      - run: mkdir build
        working-directory:
      - name: Install libraries
        run: |
          set -x
          sudo apt-get update -q || :
          sudo apt-get install --no-install-recommends -q -y build-essential libssl-dev libyaml-dev libreadline6-dev zlib1g-dev libncurses5-dev libffi-dev bison autoconf ruby
      - name: git config
        run: |
          git config --global advice.detachedHead 0
          git config --global init.defaultBranch garbage
      - uses: actions/checkout@v2
        with:
          path: src
      - name: Fixed world writable dirs
        run: |
          chmod -v go-w $HOME $HOME/.config
          sudo chmod -R go-w /usr/share
          sudo bash -c 'IFS=:; for d in '"$PATH"'; do chmod -v go-w $d; done' || :
      - name: Set ENV
        run: |
          echo "JOBS=-j$((1 + $(nproc --all)))" >> $GITHUB_ENV
      - run: ./autogen.sh
        working-directory: src
      - name: Run configure
        run: ../src/configure -C --disable-install-doc ${{ matrix.configure }}
      - run: make $JOBS incs
      - run: make $JOBS
<<<<<<< HEAD
#      - run: make leaked-globals
#        if: matrix.test_task == 'check'
=======
      - run: make leaked-globals
        if: ${{ matrix.test_task == 'check' }}
>>>>>>> c66b27ef
      - run: make prepare-gems
        if: ${{ matrix.test_task == 'check' }}
      - name: Create dummy files in build dir
        run: |
          ./miniruby -e '(("a".."z").to_a+("A".."Z").to_a+("0".."9").to_a+%w[foo bar test zzz]).each{|basename|File.write("#{basename}.rb", "raise %(do not load #{basename}.rb)")}'
        if: ${{ matrix.test_task == 'check' }}
      - run: make $JOBS -s ${{ matrix.test_task }}
        timeout-minutes: 60
        env:
          RUBY_TESTOPTS: "-q --tty=no"
          TEST_BUNDLED_GEMS_ALLOW_FAILURES: ""
      - uses: k0kubun/action-slack@v2.0.0
        with:
          payload: |
            {
              "ci": "GitHub Actions",
              "env": "${{ matrix.os }} / ${{ matrix.test_task }}${{ matrix.configure }}",
              "url": "https://github.com/${{ github.repository }}/actions/runs/${{ github.run_id }}",
              "commit": "${{ github.sha }}",
              "branch": "${{ github.ref }}".split('/').reverse()[0]
            }
        env:
          SLACK_WEBHOOK_URL: ${{ secrets.SIMPLER_ALERTS_URL }} # ruby-lang slack: ruby/simpler-alerts-bot
        if: ${{ failure() && github.event_name == 'push' }}

defaults:
  run:
    working-directory: build<|MERGE_RESOLUTION|>--- conflicted
+++ resolved
@@ -47,13 +47,8 @@
         run: ../src/configure -C --disable-install-doc ${{ matrix.configure }}
       - run: make $JOBS incs
       - run: make $JOBS
-<<<<<<< HEAD
 #      - run: make leaked-globals
 #        if: matrix.test_task == 'check'
-=======
-      - run: make leaked-globals
-        if: ${{ matrix.test_task == 'check' }}
->>>>>>> c66b27ef
       - run: make prepare-gems
         if: ${{ matrix.test_task == 'check' }}
       - name: Create dummy files in build dir

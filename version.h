--- conflicted
+++ resolved
@@ -15,13 +15,8 @@
 #define RUBY_PATCHLEVEL -1
 
 #define RUBY_RELEASE_YEAR 2021
-<<<<<<< HEAD
-#define RUBY_RELEASE_MONTH 5
-#define RUBY_RELEASE_DAY 26
-=======
 #define RUBY_RELEASE_MONTH 6
 #define RUBY_RELEASE_DAY 3
->>>>>>> 93be7a4c
 
 #include "ruby/version.h"
 
